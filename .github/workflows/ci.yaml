on: push
name: Lints

jobs:
  lints:
    runs-on: ubuntu-latest
    steps:
      - uses: actions/checkout@v5
      - name: Install rustup components
        run: rustup component add rustfmt clippy
      # cargo version is a random command that forces the installation of rust-toolchain
      - name: Install rust-toolchain
        run: cargo version
      - name: cargo fetch --locked
        run: cargo fetch --locked
<<<<<<< HEAD
=======
      - name: cargo fmt
        run: cargo fmt --all -- --check
>>>>>>> d54273fb
      - name: cargo clippy
        run: cargo clippy --all-targets --all-features -- -D warnings<|MERGE_RESOLUTION|>--- conflicted
+++ resolved
@@ -13,10 +13,7 @@
         run: cargo version
       - name: cargo fetch --locked
         run: cargo fetch --locked
-<<<<<<< HEAD
-=======
       - name: cargo fmt
         run: cargo fmt --all -- --check
->>>>>>> d54273fb
       - name: cargo clippy
         run: cargo clippy --all-targets --all-features -- -D warnings