[workspace]
resolver = "2"
members = ["crates/cobra", "crates/cobra-bindless", "crates/cobra-bindless-macro", "crates/cobra-shader-builder", "crates/egui-cobra", "crates/egui-cobra-shaders"]

[workspace.package]
version = "0.1.0"
edition = "2024"
license = "MIT"

[workspace.dependencies]
spirv-std = { git = "https://github.com/Rust-GPU/rust-gpu" }

[workspace.lints.rust]
unexpected_cfgs = { level = "allow", check-cfg = ['cfg(target_arch, values("spirv"))'] }

[workspace.lints.clippy]
<<<<<<< HEAD
# cargo = "deny"
pedantic = "deny"
=======
cargo = "warn"
pedantic = "warn"
>>>>>>> 5bed40a2
must_use_candidate = { level = "allow", priority = 1 }
struct_field_names = { level = "allow", priority = 1 }<|MERGE_RESOLUTION|>--- conflicted
+++ resolved
@@ -14,12 +14,7 @@
 unexpected_cfgs = { level = "allow", check-cfg = ['cfg(target_arch, values("spirv"))'] }
 
 [workspace.lints.clippy]
-<<<<<<< HEAD
-# cargo = "deny"
-pedantic = "deny"
-=======
 cargo = "warn"
 pedantic = "warn"
->>>>>>> 5bed40a2
 must_use_candidate = { level = "allow", priority = 1 }
 struct_field_names = { level = "allow", priority = 1 }